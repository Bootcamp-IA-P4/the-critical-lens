import os
from pathlib import Path
from dotenv import load_dotenv

# Load environment variables from .env file
load_dotenv()

# Build paths inside the project like this: BASE_DIR / 'subdir'.
BASE_DIR = Path(__file__).resolve().parent.parent

# SECURITY WARNING: keep the secret key used in production secret!
SECRET_KEY = 'django-insecure-w)@=kzl*mhrcjod3-0kf%3p&v2d#1x3p^@lo4l@8&%0(lwx+*g'

# SECURITY WARNING: don't run with debug turned on in production!
DEBUG = True

ALLOWED_HOSTS = os.getenv('ALLOWED_HOSTS', '127.0.0.1,localhost').split(',')


# Application definition
INSTALLED_APPS = [
    'django.contrib.admin',
    'django.contrib.auth',
    'django.contrib.contenttypes',
    'django.contrib.sessions',
    'django.contrib.messages',
    'django.contrib.staticfiles',

    # Third-party apps
    'tailwind',
    'django_browser_reload',

    # Custom apps
    'apps.scraper',
    'apps.analyzer',
<<<<<<< HEAD
    'apps.dataset',
=======
>>>>>>> 52e11c0b
    'apps.dashboard',
    'theme',
]

# Tailwind configuration
TAILWIND_APP_NAME = 'theme'

MIDDLEWARE = [
    'django.middleware.security.SecurityMiddleware',
    'django.contrib.sessions.middleware.SessionMiddleware',
    'django.middleware.common.CommonMiddleware',
    'django.middleware.csrf.CsrfViewMiddleware',
    'django.contrib.auth.middleware.AuthenticationMiddleware',
    'django.contrib.messages.middleware.MessageMiddleware',
    'django.middleware.clickjacking.XFrameOptionsMiddleware',
    'django_browser_reload.middleware.BrowserReloadMiddleware',
]

ROOT_URLCONF = 'core.urls'

TEMPLATES = [
    {
        'BACKEND': 'django.template.backends.django.DjangoTemplates',
        'DIRS': [BASE_DIR / 'templates'], 
        'APP_DIRS': True,
        'OPTIONS': {
            'context_processors': [
                'django.template.context_processors.debug',
                'django.template.context_processors.request',
                'django.contrib.auth.context_processors.auth',
                'django.contrib.messages.context_processors.messages',
            ],
        },
    },
]

WSGI_APPLICATION = 'core.wsgi.application'


# Database
# https://docs.djangoproject.com/en/5.1/ref/settings/#databases

DATABASES = {
    'default': {
        'ENGINE': 'django.db.backends.postgresql',
        'NAME': os.getenv('DB_NAME'),
        'USER': os.getenv('DB_USER'),
        'PASSWORD': os.getenv('DB_PASSWORD'),
        'HOST': os.getenv('DB_HOST'),
        'PORT': os.getenv('DB_PORT'),
    }
}


# Password validation
# https://docs.djangoproject.com/en/5.1/ref/settings/#auth-password-validators

AUTH_PASSWORD_VALIDATORS = [
    {
        'NAME': 'django.contrib.auth.password_validation.UserAttributeSimilarityValidator',
    },
    {
        'NAME': 'django.contrib.auth.password_validation.MinimumLengthValidator',
    },
    {
        'NAME': 'django.contrib.auth.password_validation.CommonPasswordValidator',
    },
    {
        'NAME': 'django.contrib.auth.password_validation.NumericPasswordValidator',
    },
]


# Internationalization
# https://docs.djangoproject.com/en/5.1/topics/i18n/

LANGUAGE_CODE = 'en-us'

TIME_ZONE = 'UTC'

USE_I18N = True

USE_TZ = True


# Static files (CSS, JavaScript, Images)
# https://docs.djangoproject.com/en/5.1/howto/static-files/

STATIC_URL = 'static/'

# Default primary key field type
# https://docs.djangoproject.com/en/5.1/ref/settings/#default-auto-field

DEFAULT_AUTO_FIELD = 'django.db.models.BigAutoField'<|MERGE_RESOLUTION|>--- conflicted
+++ resolved
@@ -33,10 +33,6 @@
     # Custom apps
     'apps.scraper',
     'apps.analyzer',
-<<<<<<< HEAD
-    'apps.dataset',
-=======
->>>>>>> 52e11c0b
     'apps.dashboard',
     'theme',
 ]
